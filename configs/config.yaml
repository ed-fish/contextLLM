data:
<<<<<<< HEAD
    lmdb_path: /mnt/fast/nobackup/scratch4weeks/sa04359/data/lmdb-4
    max_length: 300
    labels: ./data/labels
model:
    tokenizer: /mnt/fast/nobackup/scratch4weeks/sa04359/MBart_trimmed
    transformer: /mnt/fast/nobackup/scratch4weeks/sa04359/MBart_trimmed
    resnet: /mnt/fast/nobackup/scratch4weeks/sa04359/resnet18.pth
    dino: /mnt/fast/nobackup/scratch4weeks/sa04359/dino/tmp.pth
=======
    # lmdb_path: /home/sobhan/Documents/Code/LLaMA-Adapter/SQA-Lightning/src/sqa/data/lmdb
    max_length: 200
    num_labels: 30519
    vocab_file: /home/ef0036/Projects/contextLLM/data/combined_files/combined_vocab.pkl
    root_dir: /home/ef0036/remote_mount/nobackup/scratch4weeks/ef0036/
    frame_stride: 16
    # labels: /home/sobhan/Documents/Code/MLLM/data/labels
model:
    # I3D: /home/sobhan/Documents/Code/PSP/tmp/meinedgs_i3d.pth.tar
    tokenizer: /home/ef0036/Projects/contextLLM/pretrain_models/MBart_trimmed_yt_h2s
    transformer: /home/ef0036/Projects/contextLLM/pretrain_models/mytran_yt_h2s
    # resnet: /home/sobhan/Documents/Code/MLLM/ckpts/resnet18.pth
    dino: /home/ef0036/Projects/contextLLM/pretrain_models/DINO/tmp.pth
>>>>>>> d9703d59
    embed_dim: 1024
    sign_proj: True
training:
    wandb: online # online or disabled
    scale_embedding: False
    #ckpt_path: /home/ef0036/Projects/contextLLM/outputs/run_2025-02-16_21-29-33/best-epoch=023-val_total_loss=12.029.ckpt
    ckpt_path: "/home/ef0036/Projects/contextLLM/outputs/run_2025-02-18_00-10-30/best-epoch=002-val_total_loss=0.680.ckpt"
    labels: "gloss"
save:
    output: outputs
    csv: csv_outputs/<|MERGE_RESOLUTION|>--- conflicted
+++ resolved
@@ -1,14 +1,4 @@
 data:
-<<<<<<< HEAD
-    lmdb_path: /mnt/fast/nobackup/scratch4weeks/sa04359/data/lmdb-4
-    max_length: 300
-    labels: ./data/labels
-model:
-    tokenizer: /mnt/fast/nobackup/scratch4weeks/sa04359/MBart_trimmed
-    transformer: /mnt/fast/nobackup/scratch4weeks/sa04359/MBart_trimmed
-    resnet: /mnt/fast/nobackup/scratch4weeks/sa04359/resnet18.pth
-    dino: /mnt/fast/nobackup/scratch4weeks/sa04359/dino/tmp.pth
-=======
     # lmdb_path: /home/sobhan/Documents/Code/LLaMA-Adapter/SQA-Lightning/src/sqa/data/lmdb
     max_length: 200
     num_labels: 30519
@@ -22,7 +12,6 @@
     transformer: /home/ef0036/Projects/contextLLM/pretrain_models/mytran_yt_h2s
     # resnet: /home/sobhan/Documents/Code/MLLM/ckpts/resnet18.pth
     dino: /home/ef0036/Projects/contextLLM/pretrain_models/DINO/tmp.pth
->>>>>>> d9703d59
     embed_dim: 1024
     sign_proj: True
 training:
